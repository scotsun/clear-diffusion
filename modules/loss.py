import torch
import torch.nn as nn
import torch.nn.functional as F


def d_hinge_loss(real_logits, fake_logits):
    return F.relu(1 - real_logits).mean() + F.relu(1 + fake_logits).mean()


def g_hinge_loss(fake_logits):
    return -fake_logits.mean()


<<<<<<< HEAD
def pairwise_cosine(z: torch.Tensor):
    # z: (batch_size, z_channel, h_fea, w_fea)
    return F.cosine_similarity(z[:, None, :], z[None, :, :], dim=-1)


=======
>>>>>>> acddc783
@torch.jit.script
def logsumexp(inputs: torch.Tensor, dim: int = -1):
    # cite: https://github.com/pytorch/pytorch/issues/31829
    m, _ = inputs.max(dim=dim)
    mask = m == float("-inf")
    s = (inputs - m.masked_fill_(mask, 0).unsqueeze(dim=dim)).exp().sum(dim=dim)
    return s.masked_fill_(mask, 1).log() + m.masked_fill_(mask, float("-inf"))


class SupCon(nn.Module):
    def __init__(
        self,
        temperature,
        learnable_temp=False,
        pool: str = "gap",
        use_proj: bool = False,
    ):
        super().__init__()
        self.temperature = temperature
        if learnable_temp:
            self.temperature = nn.Parameter(torch.tensor(temperature).exp())
        self.pool = pool
        self.use_proj = use_proj
        if self.use_proj:
            self.proj = nn.Sequential(
                nn.LazyLinear(128),
                nn.ReLU(),
                nn.LazyLinear(128),
            )

    def _proj(self, z: torch.Tensor):
        if self.pool == "gap":
            z = nn.AdaptiveAvgPool2d(output_size=1)(z).squeeze()
        elif self.pool == "flatten":
            z = z.flatten(start_dim=1)

        if self.use_proj:
            z = self.proj(z)

        return z

    def forward(self, z: torch.Tensor, y: torch.Tensor, ps: bool = False):
        n = z.size(0)
        device = z.device
        z = self._proj(z)

        z = nn.AdaptiveAvgPool2d(output_size=1)(z).squeeze()  # gap
        z = F.normalize(z, dim=-1)
        sim = torch.einsum("nc,mc->nm", z, z) / self.temperature
        eye = torch.eye(n, dtype=torch.bool, device=device)
        sim = sim.masked_fill(eye, float("-inf"))

        log_q = F.log_softmax(sim, dim=-1)
        log_q = torch.where(eye, torch.zeros_like(log_q), log_q)

        if ps:
            p = (y[None, :] != y[:, None]).float()
        else:
            p = (y[None, :] == y[:, None]).float()
        p = torch.where(eye, torch.zeros_like(p), p)
        p = p / p.sum(dim=-1, keepdim=True).clamp_min(1)  # avoid divide-by-zero

        loss = -(p * log_q).sum(dim=-1)
        return loss


class DenseSupCon(SupCon):
    def __init__(self, temperature, learnable_temp=False):
        super().__init__(temperature, learnable_temp)

    def forward(self, z: torch.Tensor, y: torch.Tensor, ps: bool = False):
        b, c, w_f, h_f = z.shape
        s = w_f * h_f
        device = z.device

        z = z.view(b, c, s).transpose(1, 2).contiguous()  # (b, s, c)
        z = F.normalize(z, dim=-1)
        z_flat = z.reshape(b * s, c)  # (b*s, c)

        # Allocate pooled similarity output: (b*s, b)
        sim_max = torch.empty((b * s, b), device=device)
        sim_mean = torch.empty((b * s, b), device=device)

        # Compute patch → sample similarities without ever creating (b*s, b*s)
        for j in range(b):
            # patches of sample j: (s, c)
            z_j = z[j]  # (s, c)
            # compute similarity between all patches and sample j’s patches:
            # einsum: (b*s, c) · (c, s) = (b*s, s)
            sim_j = torch.einsum("nc,sc->ns", z_flat, z_j)
            # store reductions
            sim_max[:, j] = sim_j.max(dim=-1).values
            sim_mean[:, j] = sim_j.mean(dim=-1)

        # choose max or mean depending on label match
        eye = torch.eye(b, dtype=torch.bool, device=device)
        self_mask = eye.repeat_interleave(s, dim=0)

        label_mask = (y[None, :] == y[:, None]) & (~eye)
        label_mask = label_mask.repeat_interleave(s, dim=0)

        sim = torch.where(label_mask, sim_max, sim_mean)
        sim = sim / self.temperature

        # mask self sample
        sim = sim.masked_fill(self_mask, float("-inf"))

        log_q = F.log_softmax(sim, dim=-1)
        log_q = torch.where(self_mask, torch.zeros_like(log_q), log_q)

        # build target distribution p
        if ps:  # negative sampling & sim_mean on the numerator (MI min)
            p = (y[None, :] != y[:, None]).float()
        else:  # positive sampling & sim_max on the numerator (MI max)
            p = (y[None, :] == y[:, None]).float()

        p = p.repeat_interleave(s, dim=0)
        p = torch.where(self_mask, torch.zeros_like(p), p)
        p = p / p.sum(dim=-1, keepdim=True).clamp_min(1)

        loss = -(p * log_q).sum(dim=-1)
        return loss


class SNN(SupCon):
    def __init__(
        self,
        temperature,
        learnable_temp=False,
        pool: str = "gap",
        use_proj: bool = False,
    ):
        super().__init__(temperature, learnable_temp, pool, use_proj)

    def forward(self, z: torch.Tensor, y: torch.Tensor, ps: bool = False):
        n = z.size(0)
        device = z.device
        z = self._proj(z)

        z = nn.AdaptiveAvgPool2d(output_size=1)(z).squeeze()  # gap
        z = F.normalize(z, dim=-1)
        sim = torch.einsum("nc,mc->nm", z, z) / self.temperature
        eye = torch.eye(n, dtype=torch.bool, device=device)
        sim = sim.masked_fill(eye, float("-inf"))

        if ps:
            p = (y[None, :] != y[:, None]).float()
        else:
            p = (y[None, :] == y[:, None]).float()

        unselect = p == 0
        select_sim = p * sim
        select_sim = select_sim.masked_fill(unselect, float("-inf"))
        loss = -logsumexp(inputs=select_sim / self.temperature, dim=1) + logsumexp(
            inputs=sim / self.temperature, dim=1
        )
        return loss[torch.isfinite(loss)]


class DenseSupCon(nn.Module):
    def __init__(self, temperature, learnable_temp=False, use_proj: bool = False):
        super().__init__()
        self.temperature = temperature
        if learnable_temp:
            self.temperature = nn.Parameter(torch.tensor(temperature))
        self.use_proj = use_proj
        if self.use_proj:
            raise ValueError("TODO! have not implemented yet")

    def forward(self, z: torch.Tensor, y: torch.Tensor, ps: bool = False):
        b, c, w_f, h_f = z.shape
        s = w_f * h_f
        device = z.device

        z = z.view(b, c, s).transpose(1, 2).contiguous()  # (b, s, c)
        z = F.normalize(z, dim=-1)
        z_flat = z.reshape(b * s, c)  # (b*s, c)

        # Allocate pooled similarity output: (b*s, b)
        sim_max = torch.empty((b * s, b), device=device)
        sim_mean = torch.empty((b * s, b), device=device)

        # Compute patch → sample similarities without ever creating (b*s, b*s)
        for j in range(b):
            # patches of sample j: (s, c)
            z_j = z[j]  # (s, c)
            # compute similarity between all patches and sample j’s patches:
            # einsum: (b*s, c) · (c, s) = (b*s, s)
            sim_j = torch.einsum("nc,sc->ns", z_flat, z_j)
            # store reductions
            sim_max[:, j] = sim_j.max(dim=-1).values
            sim_mean[:, j] = sim_j.mean(dim=-1)

        # choose max or mean depending on label match
        eye = torch.eye(b, dtype=torch.bool, device=device)
        self_mask = eye.repeat_interleave(s, dim=0)

        label_mask = (y[None, :] == y[:, None]) & (~eye)
        label_mask = label_mask.repeat_interleave(s, dim=0)

        sim = torch.where(label_mask, sim_max, sim_mean)
        sim = sim / self.temperature

        # mask self sample
        sim = sim.masked_fill(self_mask, float("-inf"))

        log_q = F.log_softmax(sim, dim=-1)
        log_q = torch.where(self_mask, torch.zeros_like(log_q), log_q)

        # build target distribution p
        if ps:  # negative sampling & sim_mean on the numerator (MI min)
            p = (y[None, :] != y[:, None]).float()
        else:  # positive sampling & sim_max on the numerator (MI max)
            p = (y[None, :] == y[:, None]).float()

        p = p.repeat_interleave(s, dim=0)
        p = torch.where(self_mask, torch.zeros_like(p), p)
        p = p / p.sum(dim=-1, keepdim=True).clamp_min(1)

        loss = -(p * log_q).sum(dim=-1)
        return loss


if __name__ == "__main__":
    supcon = SupCon(temperature=0.5, learnable_temp=True)
    print(list(supcon.parameters()))<|MERGE_RESOLUTION|>--- conflicted
+++ resolved
@@ -11,14 +11,11 @@
     return -fake_logits.mean()
 
 
-<<<<<<< HEAD
 def pairwise_cosine(z: torch.Tensor):
     # z: (batch_size, z_channel, h_fea, w_fea)
     return F.cosine_similarity(z[:, None, :], z[None, :, :], dim=-1)
 
 
-=======
->>>>>>> acddc783
 @torch.jit.script
 def logsumexp(inputs: torch.Tensor, dim: int = -1):
     # cite: https://github.com/pytorch/pytorch/issues/31829
@@ -79,65 +76,7 @@
         else:
             p = (y[None, :] == y[:, None]).float()
         p = torch.where(eye, torch.zeros_like(p), p)
-        p = p / p.sum(dim=-1, keepdim=True).clamp_min(1)  # avoid divide-by-zero
-
-        loss = -(p * log_q).sum(dim=-1)
-        return loss
-
-
-class DenseSupCon(SupCon):
-    def __init__(self, temperature, learnable_temp=False):
-        super().__init__(temperature, learnable_temp)
-
-    def forward(self, z: torch.Tensor, y: torch.Tensor, ps: bool = False):
-        b, c, w_f, h_f = z.shape
-        s = w_f * h_f
-        device = z.device
-
-        z = z.view(b, c, s).transpose(1, 2).contiguous()  # (b, s, c)
-        z = F.normalize(z, dim=-1)
-        z_flat = z.reshape(b * s, c)  # (b*s, c)
-
-        # Allocate pooled similarity output: (b*s, b)
-        sim_max = torch.empty((b * s, b), device=device)
-        sim_mean = torch.empty((b * s, b), device=device)
-
-        # Compute patch → sample similarities without ever creating (b*s, b*s)
-        for j in range(b):
-            # patches of sample j: (s, c)
-            z_j = z[j]  # (s, c)
-            # compute similarity between all patches and sample j’s patches:
-            # einsum: (b*s, c) · (c, s) = (b*s, s)
-            sim_j = torch.einsum("nc,sc->ns", z_flat, z_j)
-            # store reductions
-            sim_max[:, j] = sim_j.max(dim=-1).values
-            sim_mean[:, j] = sim_j.mean(dim=-1)
-
-        # choose max or mean depending on label match
-        eye = torch.eye(b, dtype=torch.bool, device=device)
-        self_mask = eye.repeat_interleave(s, dim=0)
-
-        label_mask = (y[None, :] == y[:, None]) & (~eye)
-        label_mask = label_mask.repeat_interleave(s, dim=0)
-
-        sim = torch.where(label_mask, sim_max, sim_mean)
-        sim = sim / self.temperature
-
-        # mask self sample
-        sim = sim.masked_fill(self_mask, float("-inf"))
-
-        log_q = F.log_softmax(sim, dim=-1)
-        log_q = torch.where(self_mask, torch.zeros_like(log_q), log_q)
-
-        # build target distribution p
-        if ps:  # negative sampling & sim_mean on the numerator (MI min)
-            p = (y[None, :] != y[:, None]).float()
-        else:  # positive sampling & sim_max on the numerator (MI max)
-            p = (y[None, :] == y[:, None]).float()
-
-        p = p.repeat_interleave(s, dim=0)
-        p = torch.where(self_mask, torch.zeros_like(p), p)
-        p = p / p.sum(dim=-1, keepdim=True).clamp_min(1)
+        p /= p.sum(dim=-1, keepdim=True).clamp_min(1)  # avoid divide-by-zero
 
         loss = -(p * log_q).sum(dim=-1)
         return loss
